import PQueue from 'p-queue'
import Sync from './sync.js'
import { Log, Entry } from './oplog/index.js'
import { ComposedStorage, LRUStorage, IPFSBlockStorage, LevelStorage } from './storage/index.js'
import pathJoin from './utils/path-join.js'

const defaultReferencesCount = 16
const defaultCacheSize = 1000

const Database = async ({ ipfs, identity, address, name, access, directory, meta, headsStorage, entryStorage, indexStorage, referencesCount, syncAutomatically, onUpdate }) => {
  directory = pathJoin(directory || './orbitdb', `./${address}/`)
  meta = meta || {}
  referencesCount = referencesCount || defaultReferencesCount

  entryStorage = entryStorage || await ComposedStorage(
    await LRUStorage({ size: defaultCacheSize }),
    await IPFSBlockStorage({ ipfs, pin: true })
  )

  headsStorage = headsStorage || await ComposedStorage(
    await LRUStorage({ size: defaultCacheSize }),
    await LevelStorage({ path: pathJoin(directory, '/log/_heads/') })
  )

  indexStorage = indexStorage || await ComposedStorage(
    await LRUStorage({ size: defaultCacheSize }),
    await LevelStorage({ path: pathJoin(directory, '/log/_index/') })
  )

  const log = await Log(identity, { logId: address, access, entryStorage, headsStorage, indexStorage })

  const events = new EventTarget()
  const queue = new PQueue({ concurrency: 1 })

  const addOperation = async (op) => {
    const task = async () => {
      const entry = await log.append(op, { referencesCount })
      await sync.add(entry)
<<<<<<< HEAD
      events.dispatchEvent(new CustomEvent('update', { detail: entry }))
=======
      if (onUpdate) {
        await onUpdate(log, entry)
      }
      events.emit('update', entry)
>>>>>>> dadf4c34
      return entry.hash
    }
    const hash = await queue.add(task)
    await queue.onIdle()
    return hash
  }

  const applyOperation = async (bytes) => {
    const task = async () => {
      const entry = await Entry.decode(bytes)
      if (entry) {
        const updated = await log.joinEntry(entry)
        if (updated) {
<<<<<<< HEAD
          events.dispatchEvent(new CustomEvent('update', { detail: entry }))
=======
          if (onUpdate) {
            await onUpdate(log, entry)
          }
          events.emit('update', entry)
>>>>>>> dadf4c34
        }
      }
    }
    await queue.add(task)
  }

  const close = async () => {
    await sync.stop()
    await queue.onIdle()
    await log.close()
    events.dispatchEvent(new Event('close'))
  }

  const drop = async () => {
    await queue.onIdle()
    await log.clear()
    events.dispatchEvent(new Event('drop'))
  }

  // Start the Sync protocol
  // Sync protocol exchanges OpLog heads (latest known entries) between peers when they connect
  // Sync emits 'join', 'leave' and 'error' events through the given event emitter
  const sync = await Sync({ ipfs, log, events, onSynced: applyOperation, start: syncAutomatically })

  return {
    address,
    name,
    identity,
    meta,
    close,
    drop,
    addOperation,
    log,
    sync,
    peers: sync.peers,
    events,
    access
  }
}

export default Database<|MERGE_RESOLUTION|>--- conflicted
+++ resolved
@@ -36,14 +36,10 @@
     const task = async () => {
       const entry = await log.append(op, { referencesCount })
       await sync.add(entry)
-<<<<<<< HEAD
-      events.dispatchEvent(new CustomEvent('update', { detail: entry }))
-=======
       if (onUpdate) {
         await onUpdate(log, entry)
       }
-      events.emit('update', entry)
->>>>>>> dadf4c34
+      events.dispatchEvent(new CustomEvent('update', { detail: entry }))
       return entry.hash
     }
     const hash = await queue.add(task)
@@ -57,14 +53,10 @@
       if (entry) {
         const updated = await log.joinEntry(entry)
         if (updated) {
-<<<<<<< HEAD
-          events.dispatchEvent(new CustomEvent('update', { detail: entry }))
-=======
           if (onUpdate) {
             await onUpdate(log, entry)
           }
-          events.emit('update', entry)
->>>>>>> dadf4c34
+          events.dispatchEvent(new CustomEvent('update', { detail: entry }))
         }
       }
     }
